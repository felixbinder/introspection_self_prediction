from pathlib import Path
from typing import Mapping
from git import Sequence
from pydantic import BaseModel
import pandas as pd
from slist import Slist

from evals.locations import EXP_DIR


class NotebookColumns(BaseModel):
    # string response_object extracted_property_object extracted_property_meta response_property_at_merge
    string: str
    response_object: str
    extracted_property_object: str
    extracted_property_meta: str
    response_property_at_merge: str
    compliance_meta: bool
    mode_baseline: float  # calculated over object + meta

from evals.analysis.james.object_meta import ObjectAndMeta


class OtherEvalCSVFormat(BaseModel):
    original_prompt: str = ""
    object_history: str
    object_model: str
    object_parsed_result: str | None
    meta_history: str
    meta_model: str
    meta_parsed_result: str | None
    meta_predicted_correctly: bool | None
    eval_name: str

<<<<<<< HEAD
    def to_james_analysis_format(self) -> ObjectAndMeta:
        return ObjectAndMeta(
            task=self.eval_name,
            string=self.original_prompt,
            meta_predicted_correctly=self.meta_predicted_correctly,
            meta_response=self.meta_parsed_result,
            response_property=self.eval_name,
            meta_model=self.meta_model,
            object_model=self.object_model,
            object_response_property_answer=self.object_parsed_result,
            object_response_raw_response=self.object_history,
            object_complied=True if self.object_parsed_result else False,
            meta_complied=True if self.meta_parsed_result else False,
            shifted="not_calculated",
            modal_response_property_answer="todo",
        )

=======
    def to_notebook_columns(self, mode_baseline: float) -> NotebookColumns:
        return NotebookColumns(
            string=self.object_history,
            response_object=self.object_parsed_result,
            extracted_property_object=self.object_parsed_result,
            extracted_property_meta=self.meta_parsed_result,
            response_property_at_merge=self.eval_name,
            compliance_meta=True,  # We only include compliant samples for now
            mode_baseline=mode_baseline,
        )


def load_all_other_eval_csvs(results_path: str | Path) -> Sequence[OtherEvalCSVFormat]:
    """
    Load a CSV file and plot a heatmap with the mean values and 95% confidence intervals.

    Parameters:
    - csv_path: str, the path to the CSV file.
    """
    all_files_ending_with_csv = list(Path(results_path).rglob("*.csv"))
    # assert len(all_files_ending_with_csv) > 0, f"No CSV files found in {results_path}."
    print(f"Found {len(all_files_ending_with_csv)} other evals CSV files.")
    parsed: list[OtherEvalCSVFormat] = []
    for csv_path in all_files_ending_with_csv:
        data = pd.read_csv(csv_path)
        _json = data.to_dict(orient="records")
        parsed.extend([OtherEvalCSVFormat(**row) for row in _json])  # type: ignore
    print(f"Parsed {len(parsed)} other evals samples.")
    return parsed


def mode_baseline(parsed: Sequence[OtherEvalCSVFormat]) -> float:
    # mode_baseline is the percentage of samples that are predicted correctly
    _parsed = Slist(parsed)
    the_mode = _parsed.map(lambda x: x.meta_parsed_result).mode_or_raise()
    # get number of modes
    percent_modes = _parsed.map(lambda x: x.meta_parsed_result == the_mode).average_or_raise()
    return percent_modes


def to_notebook_groups(parsed: Sequence[OtherEvalCSVFormat]) -> Mapping[tuple[str, str], Sequence[NotebookColumns]]:
    # return object_model, meta_model -> list of OtherEvalCSVFormat
    parsed_ = Slist(parsed)
    # group by object_model and meta_model
    grouped = parsed_.group_by(lambda x: (x.object_model, x.meta_model))
    mapped = grouped.map_on_group_values(
        lambda group_items: group_items.map(lambda x: x.to_notebook_columns(mode_baseline=mode_baseline(group_items)))
    )
    return mapped.to_dict()

>>>>>>> 6157651a

class FinetuneMessage(BaseModel):
    role: str
    content: str


class FinetuneConversation(BaseModel):
    # Each conversation has multiple messages between the user and the model
    messages: list[FinetuneMessage]

    @property
    def last_message_content(self) -> str:
        return self.messages[-1].content


def test_this():
    other_evals_samples = load_all_other_eval_csvs(EXP_DIR / "evaluation_suite" / "other_evals")
    notebook_groups = to_notebook_groups(other_evals_samples)
test_this()<|MERGE_RESOLUTION|>--- conflicted
+++ resolved
@@ -11,10 +11,10 @@
 class NotebookColumns(BaseModel):
     # string response_object extracted_property_object extracted_property_meta response_property_at_merge
     string: str
-    response_object: str
-    extracted_property_object: str
-    extracted_property_meta: str
-    response_property_at_merge: str
+    response_object: str | None
+    extracted_property_object: str | None
+    extracted_property_meta: str | None
+    response_property_at_merge: str | None
     compliance_meta: bool
     mode_baseline: float  # calculated over object + meta
 
@@ -32,7 +32,6 @@
     meta_predicted_correctly: bool | None
     eval_name: str
 
-<<<<<<< HEAD
     def to_james_analysis_format(self) -> ObjectAndMeta:
         return ObjectAndMeta(
             task=self.eval_name,
@@ -50,7 +49,6 @@
             modal_response_property_answer="todo",
         )
 
-=======
     def to_notebook_columns(self, mode_baseline: float) -> NotebookColumns:
         return NotebookColumns(
             string=self.object_history,
@@ -58,7 +56,7 @@
             extracted_property_object=self.object_parsed_result,
             extracted_property_meta=self.meta_parsed_result,
             response_property_at_merge=self.eval_name,
-            compliance_meta=True,  # We only include compliant samples for now
+            compliance_meta=True if self.meta_predicted_correctly is not None else False,
             mode_baseline=mode_baseline,
         )
 
@@ -101,7 +99,6 @@
     )
     return mapped.to_dict()
 
->>>>>>> 6157651a
 
 class FinetuneMessage(BaseModel):
     role: str
