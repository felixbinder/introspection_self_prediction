--- conflicted
+++ resolved
@@ -46,7 +46,6 @@
     return flattened
 
 
-<<<<<<< HEAD
 def get_other_evals_finetuning_samples(
     evals_to_run: Sequence[Type[OtherEvalRunner]],
     object_model_config: str,
@@ -73,24 +72,18 @@
 
 
 def add_new_samples_to_existing_jsonl_and_shuffle(
-=======
-def add_new_samples_to_existing_jsonl(
->>>>>>> 22a6e6d2
     existing_jsonl: Path,
     new_jsonl: Path,
     new_samples: Sequence[FinetuneConversation],
 ) -> None:
-<<<<<<< HEAD
     existing_samples = (
         read_jsonl_file_into_basemodel(existing_jsonl, basemodel=FinetuneConversation)
         .add(Slist(new_samples))
         .shuffle("42")
     )
 
-=======
     existing_samples = read_jsonl_file_into_basemodel(existing_jsonl, basemodel=FinetuneConversation)
     existing_samples.extend(new_samples)
->>>>>>> 22a6e6d2
     write_jsonl_file_from_basemodel(new_jsonl, basemodels=existing_samples)
 
 
