import datetime
import json
import logging
import os
import random
import time
from pathlib import Path
from typing import Any, Optional

import openai
from google.cloud import storage
from openai.error import APIConnectionError, RateLimitError
from pydantic import BaseModel
from tenacity import retry, retry_if_exception_type, stop_after_attempt, wait_fixed
from vertexai.preview.tuning import sft

from evals.apis.finetuning.syncer import WandbSyncer
from evals.utils import (
    COMPLETION_MODELS,
    GCLOUD_BUCKET,
    GCLOUD_PROJECT,
    GPT_CHAT_MODELS,
    load_jsonl,
)

logger = logging.getLogger(__name__)

GEMINI_VALIDATION_LIMIT = 256


class FineTuneHyperParams(BaseModel):
    """
    https://platform.openai.com/docs/api-reference/fine-tuning/create
    """

    n_epochs: int | None = None  # None sets it auto.
    learning_rate_multiplier: float | None = None  # None sets it auto.
    batch_size: int | None = None  # None sets it auto.


class FineTuneParams(BaseModel):
    model: str
    suffix: str | None = None
    hyperparameters: FineTuneHyperParams
    seed: int | None = 0  # None sets it auto.


class FinetuneJob(BaseModel):
    model: str
    # Job id, for Gemini this is tuning job ID
    # e.g. projects/351298396653/locations/us-central1/tuningJobs/4314075193183043584
    id: str


class FinetunedJobResults(BaseModel):
    fine_tuned_model: str
    result_files: list[str] | None = []
    trained_tokens: int | None


@retry(
    retry=retry_if_exception_type(APIConnectionError),
    stop=stop_after_attempt(8),
    wait=wait_fixed(30),
)
def wait_until_uploaded_file_id_is_ready(file_id: str) -> None:
    while True:
        file = openai.File.retrieve(file_id)
        if file["status"] == "processed":
            return
        time.sleep(1)

<<<<<<< HEAD

def wait_until_finetune_job_is_ready(ft_job: FinetuneJob) -> FinetunedJobResults:
=======
@retry(
    # Retry if we get a rate limit error
    # Also retry if we get an API connection error - e.g. when you close your laptop lol
    retry=retry_if_exception_type((APIConnectionError, openai.APIError)),
    wait=wait_fixed(30),
)
def wait_until_finetune_job_is_ready(finetune_job_id: str) -> FinetunedJobResults:
>>>>>>> 60dc4392
    """Returns the fine tuned model id"""
    if ft_job.model in (COMPLETION_MODELS | GPT_CHAT_MODELS):
        while True:
            finetune_job = openai.FineTuningJob.retrieve(ft_job.id)
            if finetune_job["status"] == "succeeded":
                print(finetune_job)
                return FinetunedJobResults.parse_obj(finetune_job)
            time.sleep(1)
    # TODO: add timeout?
    elif ft_job.model == "gemini-1.0-pro-002":
        sft_tuning_job = sft.SupervisedTuningJob(ft_job.id)
        print("Running Gemini SFT job:\n", sft_tuning_job.to_dict())
        while not sft_tuning_job.has_ended:
            print("Waiting for job to finish...")
            time.sleep(60)
            sft_tuning_job.refresh()
        if sft_tuning_job.state == "JOB_STATE_FAILED":
            raise Exception(f"Job failed: {sft_tuning_job.to_dict()}")
        # Google does not have API access to training metrics
        return FinetunedJobResults(
            fine_tuned_model=sft_tuning_job.tuned_model_endpoint_name, result_files=None, trained_tokens=None
        )
    else:
        raise ValueError(f"Model {ft_job.id} not supported")


def confirm_to_continue(file_path: Path) -> None:
    # nice string like /home/.../file.jsonl
    file_path_str = file_path.absolute().as_posix()
    print(f"About to upload {file_path_str}. Continue? (y/n)")
    response = input()
    while response not in ["y", "n"]:
        print(f"Please enter y or n. You entered {response}")
        response = input()
    if response == "n":
        exit(0)
    print("Continuing with upload")
    return None


@retry(
    retry=retry_if_exception_type((RateLimitError, APIConnectionError)),
    stop=stop_after_attempt(8),
    wait=wait_fixed(30),
)
def queue_finetune(
    file_id: str,
    model: str,
    hyperparameters: FineTuneHyperParams,
    suffix: str = None,
    val_file_id: str = None,
    organization: Optional[str] = None,
    seed: Optional[int] = None,
    retries: int = 12,  # number of retries. 30 * 2^10 = 8.5 hours
    retry_time: int = 30,  # time to wait before retrying in seconds
) -> FinetuneJob:
    if retries == 0:
        raise Exception("Retries exhausted. Exiting")
    if seed is None:
        seed = int(time.time())
    # Keep retrying until we can queue the finetune job
    if not isinstance(hyperparameters, dict):
        hyperparameters = hyperparameters.dict()
    # filter out Nones
    hyperparameters = {k: v for k, v in hyperparameters.items() if v is not None}
    try:
        if model in (COMPLETION_MODELS | GPT_CHAT_MODELS):
            finetune_job_resp = openai.FineTuningJob.create(
                training_file=file_id,
                model=model,
                hyperparameters=hyperparameters,
                suffix=suffix,
                validation_file=val_file_id,
                organization=organization,
                seed=seed,
            )
            parsed_job_resp: FinetuneJob = FinetuneJob.parse_obj(finetune_job_resp)
        elif model == "gemini-1.0-pro-002":
            finetune_job_resp = sft.train(
                source_model=model,
                train_dataset=file_id,  # file ID is the gsutil URI
                validation_dataset=val_file_id,
                epochs=hyperparameters.get("n_epochs", None),
                learning_rate_multiplier=hyperparameters.get("learning_rate_multiplier", None),
                tuned_model_display_name=f"gemini-1.0-pro-002:{suffix}",
            ).to_dict()
            parsed_job_resp: FinetuneJob = FinetuneJob(
                model=finetune_job_resp["baseModel"], id=finetune_job_resp["name"]
            )
        else:
            raise ValueError(f"Model {model} not supported")
    except RateLimitError:  # TODO: rate limit errors for gemini finetuning not well documented
        logger.error(f"Rate limit error. Retrying in {retry_time} seconds. {retries} retries left.")
        time.sleep(retry_time)
        retry_time *= 2  # exponential backoff
        return queue_finetune(
            file_id=file_id,
            model=model,
            hyperparameters=hyperparameters,
            suffix=suffix,
            val_file_id=val_file_id,
            organization=organization,
            retries=retries - 1,
            retry_time=retry_time,
            seed=seed,
        )

    print(f"Started finetune job. {finetune_job_resp}")

    return parsed_job_resp


def upload_to_gcloud_bucket(data_path: Path, file_name: str):
    storage_client = storage.Client(project=GCLOUD_PROJECT)
    bucket = storage_client.bucket(GCLOUD_BUCKET)
    destination_name = os.path.join("instrospection-astra", file_name)
    blob = bucket.blob(destination_name)
    blob.upload_from_filename(data_path)
    print(f"File {data_path.name} uploaded to {destination_name}.")
    uri = f"gs://{GCLOUD_BUCKET}/{destination_name}"
    print(f"File ID is gsutil URI: {uri}")
    return uri


def upload_file(data_path: Path, params: FineTuneParams, limit=None):
    now_time = datetime.datetime.now().strftime("%Y-%m-%d-%H-%M-%S")
    file_name = f"{params.model}-{now_time}_{data_path.name}"
    data_path = filter_file_for_finetuning(data_path, limit=limit)
    print(f"Starting file upload.\n{file_name}")
    if params.model in (COMPLETION_MODELS | GPT_CHAT_MODELS):
        print("Uploading to openai")
        file_upload_resp: dict[str, Any] = openai.File.create(  # type: ignore[reportGeneralTypeIssues]
            file=open(data_path, "rb"),
            purpose="fine-tune",
            user_provided_filename=file_name,
        )
        file_id = file_upload_resp["id"]
        wait_until_uploaded_file_id_is_ready(file_id=file_id)
    elif params.model == "gemini-1.0-pro-002":
        print("Uploading to gcloud")
        file_id = upload_to_gcloud_bucket(data_path, file_name)
    else:
        raise ValueError(f"Model {params.model} not supported")
    print(f"Uploaded file.\n{file_name}\n{file_id}")
    return file_id


def filter_file_for_finetuning(data_path: Path, limit=None):
    """The .json file for OpenAI is only allowed to have the key "`messages` and no others. We load in the file, and save out a temp file with only the messages key."""
    data = load_jsonl(data_path)
    if limit is not None:
        random.seed(25)
        data = random.sample(data, limit)
    new_data = [{"messages": d["messages"]} for d in data]
    new_data_path = data_path.parent / "temp_filtered.jsonl"
    with open(new_data_path, "w") as f:
        for d in new_data:
            f.write(json.dumps(d) + "\n")
    return new_data_path


def run_finetune(
    params: FineTuneParams,
    data_path: Path,
    syncer: Optional[WandbSyncer] = None,
    ask_to_validate_training: bool = True,
    val_data_path: Optional[Path] = None,
    organisation: Optional[str] = None,
) -> str:
    """
    Pass syncer=None to disable wandb logging
    """
    samples = load_jsonl(data_path)
    if ask_to_validate_training:
        confirm_to_continue(data_path)
    if syncer:
        syncer.update_parameters(params=params.dict())
        syncer.upload_training_file(data_path)
        syncer.update_n_samples(n_samples=len(samples))

    file_id = upload_file(data_path=data_path, params=params)
    if syncer:
        syncer.update_file_id(file_id=file_id)

    if val_data_path:
        limit = GEMINI_VALIDATION_LIMIT if params.model == "gemini-1.0-pro-002" else None
        val_file_id = upload_file(data_path=val_data_path, params=params, limit=limit)
    else:
        val_file_id = None
    finetune_job_resp = queue_finetune(
        file_id=file_id,
        model=params.model,
        hyperparameters=params.hyperparameters,
        suffix=params.suffix,
        val_file_id=val_file_id,
        organization=organisation,
        seed=params.seed,
    )
    print(f"Started finetune job. {finetune_job_resp}")

    if syncer:
        syncer.update_finetune_job_id(finetune_job_id=finetune_job_resp.id)
    result: FinetunedJobResults = wait_until_finetune_job_is_ready(ft_job=finetune_job_resp)
    model_id = result.fine_tuned_model
    print(f"Fine tuned model id: {model_id}. You can now use this model in the API")
    if syncer:
        syncer.update_finetune_model_id(finetune_model_id=model_id)
        if result.result_files:
            syncer.update_training_results(results_id=result.result_files[0])
        syncer.end()
    return model_id<|MERGE_RESOLUTION|>--- conflicted
+++ resolved
@@ -70,18 +70,14 @@
             return
         time.sleep(1)
 
-<<<<<<< HEAD
-
-def wait_until_finetune_job_is_ready(ft_job: FinetuneJob) -> FinetunedJobResults:
-=======
+
 @retry(
     # Retry if we get a rate limit error
     # Also retry if we get an API connection error - e.g. when you close your laptop lol
     retry=retry_if_exception_type((APIConnectionError, openai.APIError)),
     wait=wait_fixed(30),
 )
-def wait_until_finetune_job_is_ready(finetune_job_id: str) -> FinetunedJobResults:
->>>>>>> 60dc4392
+def wait_until_finetune_job_is_ready(ft_job: FinetuneJob) -> FinetunedJobResults:
     """Returns the fine tuned model id"""
     if ft_job.model in (COMPLETION_MODELS | GPT_CHAT_MODELS):
         while True:
