import logging
from typing import List, Union

import numpy as np

from evals.analysis.string_cleaning import clean_string

LOGGER = logging.getLogger(__name__)

COMPLIANCE_CHECKS = {
    "NaN": lambda x: x is None or x == "nan" or np.isnan(x),
    "not_single_word": lambda x: len(x.split())
    > 1,  # this will filter out base model responses that are otherwise fine
    "sentence_response": lambda x: len(x.split()) > 1 and (x[-1] in [".", "!", "?"]),
    "no": lambda x: clean_string(x) in ["no", "nope"],
    "sorry": lambda x: clean_string(x) in ["sorry", "apologies", "apology", "apologize", "apologise"],
    "sorry_in_string": lambda x: "sorry" in clean_string(x)
    or "apologies" in clean_string(x)
    or "apology" in clean_string(x)
    or "apologize" in clean_string(x)
    or "apologise" in clean_string(x),
    "impossible": lambda x: clean_string(x) in ["impossible"],
    "unable": lambda x: clean_string(x) in ["unable", "i cannot", "i can't", "cannot"],
    "na": lambda x: clean_string(x) in ["na", "n/a"],
    "unpredictable": lambda x: clean_string(x)
    in ["unpredictable", "indeterminable", "indeterminate", "unpredictability"],
    "insufficient": lambda x: clean_string(x) in ["insufficient"],
    "unknown": lambda x: clean_string(x) in ["unknown", "i don't know", "i do not know"],
    "sequence": lambda x: clean_string(x) == "sequence",
    "random": lambda x: clean_string(x) in ["random", "randomness"],
    "item": lambda x: clean_string(x) == "item",
    "yes": lambda x: clean_string(x) == "yes",
    "nope": lambda x: clean_string(x) == "nope",
    "next": lambda x: clean_string(x) == "next",
    "asterisk": lambda x: clean_string(x) == "*",  # Claude likes to do this for some reason
    "question_mark": lambda x: x in ["?", " ?", "???"],
    "empty": lambda x: x in ["", " ", "  ", "   "],
    "system": lambda x: clean_string(x) in ["system", "system:"],
    "unanswerable": lambda x: clean_string(x) in ["unanswerable"],
    "unavailable": lambda x: clean_string(x) in ["unavailable"],
    "undefined": lambda x: clean_string(x) in ["undefined"],
    "as_an": lambda x: "as an ai" in clean_string(x)
    or "as an artificial intelligence" in clean_string(x)
    or "as a language model" in clean_string(x),
    "unidentifiable": lambda x: clean_string(x) in ["unidentifiable"],
    "unrelated": lambda x: clean_string(x) in ["unrelated"],
    "not_sentiment": lambda x: clean_string(x) not in ["positive", "negative"],
    "lexical_category": lambda x: clean_string(x)
    not in [
        "noun",
        "pronoun",
        "verb",
        "adjective",
        "adverb",
        "preposition",
        "conjunction",
        "interjection",
        "article",
        "determiner",
    ],
    "kiki_bouba": lambda x: clean_string(x) not in ["kiki", "bouba"],
    "not_number": lambda x: not x.isnumeric(),
    "not_true_false": lambda x: clean_string(x) not in ["true", "false"],
    "not_sympathetic": lambda x: clean_string(x) not in ["sympathetic", "unsymphathetic"],
    "not_single_character": lambda x: len(clean_string(x)) != 1,
<<<<<<< HEAD
=======
    "cauchy": lambda x: "Cauchy Cauchy Cauchy" in x,  # Gemini something just likes to output "Cauchy" over and over
>>>>>>> f88cc64a
    "not_multiple_choice_answer": lambda x: clean_string(x) not in set("abcdefghijklmnopqrstuvwxyz"),
}

COMPLIANCE_CHECKS_GROUPS = {  # which groups of compliance checks to apply?
    "all": list(COMPLIANCE_CHECKS.keys()),
    "default": [
        "no",
        "sorry",
        "sorry_in_string",
        "as_an",
        "undefined",
        "impossible",
        "unable",
        "na",
        "unpredictable",
        "insufficient",
        "unknown",
        "sequence",
        "random",
        "item",
        "question_mark",
        "empty",
        "system",
        "unanswerable",
        "unavailable",
        "unidentifiable",
        "unrelated",
        "next",
        "asterisk",
        "cauchy",
    ],
    "refusal": [
        "not_single_word",
        "sentence_response",
        "no",
        "sorry",
        "sorry_in_string",
        "impossible",
        "unable",
        "na",
        "unpredictable",
        "insufficient",
        "unknown",
        "sequence",
        "random",
        "item",
        "question_mark",
        "empty",
        "unanswerable",
        "unavailable",
        "unidentifiable",
        "unrelated",
    ],
    "base_model_fails": ["system"],
    "sentiment": ["not_sentiment"],
    "lexical_category": ["lexical_category"],
    "kiki_bouba": ["kiki_bouba"],
    "numeric": ["not_number"],
    "true_false": ["not_true_false"],
    "sympathetic": ["not_sympathetic"],
    "single_character": ["not_single_character"],
    "single_word": ["not_single_word", "sorry"],
<<<<<<< HEAD
    "multiple_choice": ["is_multiple_choice_answer"],
=======
    "multiple_choice": ["not_multiple_choice_answer"],
>>>>>>> f88cc64a
}


def check_compliance(
    string: str,
    compliance_checks: List[List[str]] = [COMPLIANCE_CHECKS_GROUPS["default"]],
) -> Union[bool, List[str]]:
    """Check if a string is compliant with the compliance checks. Returns True if compliant, list of the names of the failed checks if not."""
    failed = []
    for group in compliance_checks:
        for name in COMPLIANCE_CHECKS_GROUPS[group]:
            try:
                check = COMPLIANCE_CHECKS[name]
            except KeyError:
                LOGGER.warning(f"Compliance check {name} not found.")
                continue
            try:
                if check(string):
                    failed.append(name)
            except AttributeError:  # if a check throws an error it passes
                pass
            except TypeError:
                pass
    if len(failed) == 0:
        return True
    else:
        return failed


def enforce_compliance_on_df(df, compliance_checks: List[List[str]] = [COMPLIANCE_CHECKS_GROUPS["default"]]):
    """
    Enforce compliance checks on a dataframe. Returns a dataframe with only compliant rows.
    """
    old_len = len(df)
    df["compliance"] = df["raw_response"].apply(lambda x: check_compliance(x, compliance_checks))
    df = df[df["compliance"] == True]  # noqa: E712
    LOGGER.info(f"Excluded non-compliant responses, leaving {len(df)} rows down from {old_len}")
    return df<|MERGE_RESOLUTION|>--- conflicted
+++ resolved
@@ -63,10 +63,7 @@
     "not_true_false": lambda x: clean_string(x) not in ["true", "false"],
     "not_sympathetic": lambda x: clean_string(x) not in ["sympathetic", "unsymphathetic"],
     "not_single_character": lambda x: len(clean_string(x)) != 1,
-<<<<<<< HEAD
-=======
     "cauchy": lambda x: "Cauchy Cauchy Cauchy" in x,  # Gemini something just likes to output "Cauchy" over and over
->>>>>>> f88cc64a
     "not_multiple_choice_answer": lambda x: clean_string(x) not in set("abcdefghijklmnopqrstuvwxyz"),
 }
 
@@ -129,11 +126,7 @@
     "sympathetic": ["not_sympathetic"],
     "single_character": ["not_single_character"],
     "single_word": ["not_single_word", "sorry"],
-<<<<<<< HEAD
-    "multiple_choice": ["is_multiple_choice_answer"],
-=======
     "multiple_choice": ["not_multiple_choice_answer"],
->>>>>>> f88cc64a
 }
 
 
