import logging
import os
from pathlib import Path
from typing import Dict, List, Optional, Union

import omegaconf
import pandas as pd
from omegaconf import DictConfig, ListConfig, OmegaConf

import evals.utils  # this is necessary to ensure that the Hydra sanitizer is registered  # noqa: F401
from evals.analysis.analysis_helpers import get_pretty_name
from evals.analysis.compliance_checks import check_compliance
from evals.analysis.string_cleaning import (
    apply_all_cleaning,
    match_log_probs_to_trimmed_response,
)
from evals.utils import get_maybe_nested_from_dict

LOGGER = logging.getLogger(__name__)


def get_exp_folders(exp_dir: Path, exp_name_pattern: str) -> List[Path]:
    """Crawls the directory and returns a list of paths to the experiment folders that match the wildcard pattern.

    Args:
        exp_dir: Path to the directory containing the experiment folders.
        exp_name_pattern: Wildcard pattern for the experiment folders.
            For example, `exp_name_pattern="*few-shot*"` will return all experiment folders that contain the string "few-shot" in their name.
            Or `exp_name_pattern="*"` will return all experiment folders.
            Or `exp_name_pattern="num_35_few-shot-*"` will return all experiment folders that start with "num_35_few-shot-".

    Returns:
        List of paths to the experiment folders.
    """
    exp_folders = list(exp_dir.glob(exp_name_pattern))
    print(f"Found {len(exp_folders)} experiment folders matching {exp_name_pattern}")
    return exp_folders


def load_and_prep_dfs(
    df_paths: List[Path], configs: Optional[List[DictConfig]] = None, exclude_noncompliant: bool = True, verbose=False
) -> Dict[DictConfig, pd.DataFrame]:
    # TODO all of this should be small functions...
    """Loads and cleans a number of dataframes. Returns a dictionary of dataframes with the names as keys."""

    df_paths = [Path(path) for path in df_paths]

    if configs is None:
        configs = [get_hydra_config(path.parent) for path in df_paths]

    # get pretty name for printing
    pretty_names = {name: get_pretty_name(name) for name in configs}

    # load the data
    dfs = {}
    for path, name in zip(df_paths, configs):
        try:
            dfs[name] = pd.read_csv(path, dtype={"complete": bool})
        except pd.errors.EmptyDataError:
            raise ValueError(f"Empty data file found at {path}")
        # convert other columns to string
        other_cols = [col for col in dfs[name].columns if col != "complete"]
        dfs[name][other_cols] = dfs[name][other_cols].astype(str)
        if verbose:
            print(f"Loaded {len(dfs[name])} rows from {path}")

    # exclude rows with complete=False
    to_drop = []
    for name in dfs.keys():
        if "complete" not in dfs[name].columns:
            if verbose:
                print(f"[{pretty_names[name]}]:\n  No complete column found, dropping dataframe")
            to_drop.append(name)
    for name in to_drop:
        dfs.pop(name)

    for name in dfs.keys():
        old_len = len(dfs[name])
        dfs[name] = dfs[name][dfs[name]["complete"] == True]  # noqa: E712
        if len(dfs[name]) != old_len:
            if verbose:
                print(f"[{pretty_names[name]}]:\n  Excluded rows marked as not complete, leaving {len(dfs[name])} rows")

    # if response is not in the dataframe, remove the dataframe—it's still running
    to_remove = []
    for name in dfs.keys():
        if "response" not in dfs[name].columns or len(dfs[name]) == 0:
            to_remove.append(name)
    for name in to_remove:
        if verbose:
            print(f"[{pretty_names[name]}]:\n  No response column found. Removing dataframe.")
        dfs.pop(name)

    # clean the input strings (note that this might lead to the response and the tokens diverging)
    for name in dfs.keys():
        # make sure that the response is a string
        dfs[name]["raw_response"] = dfs[name]["response"]
        dfs[name]["response"] = dfs[name]["response"].astype(str)
        dfs[name]["response"] = dfs[name]["response"].apply(apply_all_cleaning)
        # if the model has a continuation with multiple responses, we only want the first one
        try:
            join_on = name["task"]["join_on"]
        except KeyError:
            join_on = " "
            if verbose:
                print(
                    f"[{pretty_names[name]}]:\n  No join_on found, trying to extract first response anyway using '{join_on}' as join_on."
                )
        # extract the first response
        # finally:
        #     old_responses = dfs[name]["response"]
        #     dfs[name]["response"] = dfs[name]["response"].apply(
        #         lambda x: extract_first_of_multiple_responses(x, join_on)
        #     )
        #     if np.any(old_responses != dfs[name]["response"]):
        #         if verbose: print(
        #             f"[{pretty_names[name]}]:\n  Extracted first response on {np.sum(old_responses != dfs[name]['response'])} rows"
        #         )

    # trim teh logprobs to ensure that they match the string
    for name in dfs.keys():
        dfs[name]["logprobs"] = dfs[name].apply(
            lambda x: match_log_probs_to_trimmed_response(x["response"], x["logprobs"]), axis=1
        )

    # ensure that the few-shot_string and responses are lists
    for name in dfs.keys():
        try:
            dfs[name]["few-shot_string"] = dfs[name]["few-shot_string"].apply(eval)
            dfs[name]["few-shot_response"] = dfs[name]["few-shot_response"].apply(eval)
        except KeyError:
            if verbose:
                print(f"[{pretty_names[name]}]:\n  No few-shot columns found")

    # Run compliance checks. See `evals/compliance_checks.py` for more details.
    # The models like to repeat the last word. We flag it, but don't exclude it

    def last_word_repeated(row):
        try:
            last_word = row["string"].split()[-1]
            return last_word.lower() == row["response"].lower()
        except AttributeError:
            return False

    for name in dfs.keys():
        dfs[name]["last_word_repeated"] = dfs[name].apply(last_word_repeated, axis=1)
        # if verbose: print(
        #     f"[{pretty_names[name]}]:\n  {dfs[name]['last_word_repeated'].mean():.2%} of the responses repeat the last word"
        # )

    # if word separation doesnt apply, they still might repeat the last character
    def last_char_repeated(row):  # TODO fix
        try:
            last_char = str(row["string"])[-1]
            return last_char.lower() == str(row["response"])[0].lower()
        except IndexError:  # response is empty
            return False
        except TypeError:  # if the string is nan
            return False

    for name in dfs.keys():
        dfs[name]["last_char_repeated"] = dfs[name].apply(last_char_repeated, axis=1)
        # if verbose: print(
        #     f"[{pretty_names[name]}]:\n  {dfs[name]['last_char_repeated'].mean():.2%} of the responses repeat the last character"
        # )

    # Even if they don't repeat the last word, they like to repeat another word
    def nonlast_word_repeated(row):
        try:
            nonlast_words = row["string"].split()[0:-1]
            nonlast_words = [w.lower() for w in nonlast_words]
            return row["response"].lower() in nonlast_words
        except AttributeError:
            return False

    for name in dfs.keys():
        dfs[name]["nonlast_word_repeated"] = dfs[name].apply(nonlast_word_repeated, axis=1)
        # if verbose: print(
        #     f"[{pretty_names[name]}]:\n  {dfs[name]['nonlast_word_repeated'].mean():.2%} of the responses repeat a word other than the last word"
        # )

    def any_word_repeated(row):
        try:
            words = row["string"].split()
            words = [w.lower() for w in words]
            return row["response"].lower() in words
        except AttributeError:
            return False

    for name in dfs.keys():
        dfs[name]["any_word_repeated"] = dfs[name].apply(any_word_repeated, axis=1)
        # print(
        #     f"[{pretty_names[name]}]:\n  {dfs[name]['any_word_repeated'].mean():.2%} of the responses repeat any word"
        # )

    for name in dfs.keys():
        compliance_groups = set()
        # try to get the compliance groups from the response property
        resp_compliance_group = name.get("response_property", {}).get("exclusion_rule_groups", None)
        if isinstance(resp_compliance_group, str):
            resp_compliance_group = eval(resp_compliance_group)
        if resp_compliance_group is not None:
            assert isinstance(resp_compliance_group, list) or isinstance(
                resp_compliance_group, omegaconf.listconfig.ListConfig
            ), f"Exclusion rule group should be list, but is {type(resp_compliance_group)}"
            for group in resp_compliance_group:
                compliance_groups.add(group)
        # if we didn't get groups from the response property (eg. when we got an object level), check the task itself
        if len(compliance_groups) == 0:
            task_compliance_group = name.get("task", {}).get("exclusion_rule_groups", None)
            if task_compliance_group is None:
                LOGGER.info(
                    "No compliance groups set in response_property.exclusion_rule_groups or task.exclusion_rule_groups, using default."
                )
                compliance_groups.add("default")
            else:
                if task_compliance_group is not None:
                    assert isinstance(
                        task_compliance_group, (list, omegaconf.listconfig.ListConfig)
                    ), f"Exclusion rule group should be list, but is {type(task_compliance_group)}"
                    for group in task_compliance_group:
                        compliance_groups.add(group)

        # try to also add the compliance from the task definition
        dfs[name]["compliance"] = dfs[name]["raw_response"].apply(
            lambda x: check_compliance(x, list(compliance_groups))
        )
        if verbose:
            print(
                f"[{pretty_names[name]}]:\n  Compliance: {(dfs[name]['compliance'] == True).mean():.2%}"  # noqa: E712
            )

    # for name in dfs.keys():
    #     print(f"[{pretty_names[name]}]:\n  Most common non-compliant reasons:")
    #     print(dfs[name][dfs[name]["compliance"] != True]["compliance"].value_counts().head(10))  # noqa: E712

    # Exclude non-compliant responses
    if exclude_noncompliant:
        for name in dfs.keys():
            dfs[name].query("compliance == True", inplace=True)
            print(f"[{pretty_names[name]}]:\n  Excluded non-compliant responses, leaving {len(dfs[name])} rows")

    # add in first logprobs
    def extract_first_logprob(logprobs):
        if isinstance(logprobs, str):
            logprobs = eval(logprobs)
        try:
            return logprobs[0]
        except IndexError:
            return None
        except TypeError:  # if logprobs is None
            return None

    for name in dfs.keys():
        dfs[name]["first_logprobs"] = dfs[name]["logprobs"].apply(extract_first_logprob)

    # extract first token
    def extract_top_token(logprobs):
        if isinstance(logprobs, str):
            logprobs = eval(logprobs)
        try:
            top_token = list(logprobs[0].keys())[0]
            return top_token
        except IndexError:
            return None
        except TypeError:  # if logprobs is None
            return None

    for name in dfs.keys():
        dfs[name]["first_token"] = dfs[name]["logprobs"].apply(extract_top_token)

    return dfs


def get_hydra_config(exp_folder: Union[Path, str]) -> Union[DictConfig, ListConfig]:
    """Returns the hydra config for the given experiment folder.
    If there are more than one config, returns the newest one.
    """
    if isinstance(exp_folder, str):
        exp_folder = Path(exp_folder)
    # do we have logs in the folders?
    logs_folder = exp_folder / "logs"
    if not logs_folder.exists():
        raise ValueError(f"No logs found in {exp_folder}")
    # find most recent entry in logs, ignoring .DS_Store
    logs = [f for f in logs_folder.glob("*") if f.name != ".DS_Store"]
    if not logs:
        raise ValueError(f"No valid log directories found in {logs_folder}")
    logs.sort(key=lambda x: x.stat().st_ctime, reverse=True)

    log_day_folder = logs[0]
    # find most recent subfolder, ignoring .DS_Store
    log_time_folders = [f for f in log_day_folder.glob("*") if f.name != ".DS_Store"]
    if not log_time_folders:
        raise ValueError(f"No valid log time directories found in {log_day_folder}")
    log_time_folders.sort(key=lambda x: x.stat().st_ctime, reverse=True)

    config = None
    for folder in log_time_folders:
        hydra_folder = folder / ".hydra"
        config_path = hydra_folder / "config.yaml"
        if os.path.exists(config_path):
            # use hydra to parse the yaml config
            config = OmegaConf.load(config_path)
            break

    if config is None:
        raise ValueError("No config file found in any of the log time directories.")
    return config


def get_data_path(exp_folder: Union[Path, str]) -> Optional[Path]:
    """Pulls out the data*.csv file from the experiment folder.
    If more than one is found, returns the newest one.
    """
    if isinstance(exp_folder, str):
        exp_folder = Path(exp_folder)
    data_files = list(exp_folder.glob("data*.csv"))
    # filter out raw data with multiple samples
    data_files = [f for f in data_files if "raw_samples" not in f.name]
    data_files.sort(key=lambda x: x.stat().st_ctime, reverse=True)
    if len(data_files) == 0:
        print(f"No data*.csv files found in {exp_folder.absolute()}")
        return None
    if len(data_files) > 1:
        LOGGER.warning(f"Found more than one data*.csv file in {exp_folder}, using the newest one")
    return data_files[0]


def get_folders_matching_config_key(exp_folder: Path, conditions: Dict) -> List[Path]:
    """Crawls all subfolders and returns a list of paths to those matching the conditions.

    Args:
        exp_folder: Path to the directory containing the experiment folders.
        conditions: Dictionary of conditions that the experiment folders must match.
            For example, `conditions={"language_model": "gpt-3.5-turbo", "limit": [500,1000]}` will return all experiment folders that have a config for a gpt-3.5-turbo model and a limit of 500 or 1000.
    """
    # ensure that everything in conditions is a list
    for key, value in conditions.items():
        if not isinstance(value, list):
            conditions[key] = [value]
    # find all subfolders
    subfolders = list(exp_folder.glob("**"))
    # get configs for each subfolder
    config_dict = {}
    for subfolder in subfolders:
        try:
            config = get_hydra_config(subfolder)
            config_dict[subfolder] = config
        except ValueError:
            pass
        except FileNotFoundError:
            pass
    # filter the subfolders
    matching_folders = []
    for subfolder, config in config_dict.items():
        matched = True
        for key, value in conditions.items():
            if get_maybe_nested_from_dict(config, key) not in value:
                matched = False
                break
        if matched:
            matching_folders.append(subfolder)
    return matching_folders


def load_dfs_with_filter(
    exp_folder: Path, conditions: Dict, exclude_noncompliant: bool = True, verbose=False
) -> Dict[str, pd.DataFrame]:
    """Loads and preps all dataframes from the experiment folder that match the conditions.

    Args:
        exp_folder: Path to the experiment folder.
        conditions: Dictionary of conditions that the experiment folders must match.
            For example, `conditions={"language_model": "gpt-3.5-turbo", "limit": [500,1000]}` will return all experiment folders that have a config for a gpt-3.5-turbo model and a limit of 500 or 1000.
    """
    matching_folders = get_folders_matching_config_key(exp_folder, conditions)
    matching_folders = [folder for folder in matching_folders if get_data_path(folder) is not None]
    data_paths = [get_data_path(folder) for folder in matching_folders]
    LOGGER.info(f"Found {len(data_paths)} data entries")
    configs = [get_hydra_config(folder) for folder in matching_folders]
    dfs = load_and_prep_dfs(data_paths, configs=configs, exclude_noncompliant=exclude_noncompliant, verbose=verbose)
    LOGGER.info(f"Loaded {len(dfs)} dataframes")
    return dfs


<<<<<<< HEAD
def is_object_level(config):
    return config["prompt"]["method"].startswith("object") or config["prompt"]["method"].startswith("base")


def load_single_df(df_path: Path, exclude_noncompliant: bool = True) -> pd.DataFrame:
=======
def load_single_df(df_path: Path, exclude_noncompliant: bool = True, verbose: bool = False) -> pd.DataFrame:
>>>>>>> 6157651a
    """Loads and prepares a single dataframe"""
    dfs = load_and_prep_dfs([df_path], exclude_noncompliant=exclude_noncompliant, verbose=verbose)
    if len(dfs) != 1:
        if verbose:
            LOGGER.warning(f"Expected 1 dataframe, found {len(dfs)} at {df_path}")
    return list(dfs.values())[0]


def load_single_df_from_exp_path(exp_path: Path, exclude_noncompliant: bool = True) -> pd.DataFrame:
    """Loads and prepares a single dataframe from an experiment path"""
    data_path = get_data_path(exp_path)
    if data_path is None:
        raise ValueError(f"No data*.csv files found in {exp_path}")
    return load_single_df(data_path, exclude_noncompliant=exclude_noncompliant)


def load_base_df_from_config(config: DictConfig, root_folder: Path = Path(os.getcwd()).parent) -> pd.DataFrame:
    """Loads the base dataframe for a config"""
    # check the config
    assert "base_dir" in config, "No base_dir found in config—are you passing a self prediction config?"
    base_dir = config["base_dir"]
    base_path = root_folder / base_dir
    # load the base dataframe
    data_path = get_data_path(base_path)
    if data_path is None:
        raise ValueError(f"No data*.csv files found in {base_path}")
    base_df = load_single_df(data_path)
    return base_df


def find_matching_base_dir(config: DictConfig):
    """Finds the base dir for a config"""
    # check the config
    study_dir = Path(config["study_dir"])
    # search exp_dir for a base dir that matches on task and language_model.model
    base_dir = None
    for base in study_dir.glob("object_level_*"):
        base_config = get_hydra_config(base)
        if (
            base_config["task"]["name"] == config["task"]["name"]
            and base_config["language_model"]["model"] == config["language_model"]["model"]
        ):
            base_dir = base
            break
    if base_dir is None:
        raise ValueError(f"No base dir found for {config}")
    return base_dir<|MERGE_RESOLUTION|>--- conflicted
+++ resolved
@@ -384,15 +384,8 @@
     return dfs
 
 
-<<<<<<< HEAD
-def is_object_level(config):
-    return config["prompt"]["method"].startswith("object") or config["prompt"]["method"].startswith("base")
-
-
-def load_single_df(df_path: Path, exclude_noncompliant: bool = True) -> pd.DataFrame:
-=======
+
 def load_single_df(df_path: Path, exclude_noncompliant: bool = True, verbose: bool = False) -> pd.DataFrame:
->>>>>>> 6157651a
     """Loads and prepares a single dataframe"""
     dfs = load_and_prep_dfs([df_path], exclude_noncompliant=exclude_noncompliant, verbose=verbose)
     if len(dfs) != 1:
