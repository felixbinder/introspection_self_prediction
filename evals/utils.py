import asyncio
import importlib
import json
import logging
import os
import subprocess
from pathlib import Path
<<<<<<< HEAD
from typing import Any, Awaitable, List, TypeVar
=======
from typing import Awaitable, List, TypeVar
>>>>>>> 6157651a

import omegaconf
import openai
import pandas as pd
import yaml
from tenacity import retry, retry_if_result, stop_after_attempt
from vertexai.preview.tuning import sft

from evals.locations import EXP_DIR

LOGGER = logging.getLogger(__name__)

MAX_RESPONSE_LEN_FOR_MODE = 350  # number of characters before truncation is applied in the mode of N sampling

LOGGING_LEVELS = {
    "critical": logging.CRITICAL,
    "error": logging.ERROR,
    "warning": logging.WARNING,
    "info": logging.INFO,
    "debug": logging.DEBUG,
}

GCLOUD_PROJECT = "roots-api-1475521819980"
GCLOUD_LOCATION = "us-central1"
GCLOUD_BUCKET = "cloud-ai-platform-6e5ab5cb-3fca-49e0-a42c-ce00ed910490"

GEMINI_MODELS = {
    "gemini-1.0-pro-001",
    "gemini-1.0-pro-002",
    "gemini-1.5-pro-001",
}

COMPLETION_MODELS = {
    "davinci-002",
    "babbage-002",
    "text-davinci-003",
    "text-davinci-002",
    "gpt-4-base",
    "gpt-3.5-turbo-instruct",
}

_GPT_4_MODELS = [
    "gpt-4",
    "gpt-4-0314",
    "gpt-4-0613",
    "gpt-4-32k",
    "gpt-4-32k-0314",
    "gpt-4-32k-0613",
    "gpt-4-1106-preview",
    "gpt-4-0125-preview",
    "gpt-4o",
    "gpt-4o-2024-05-13",
]
_GPT_TURBO_MODELS = [
    "gpt-3.5-turbo",
    "gpt-3.5-turbo-0613",
    "gpt-3.5-turbo-16k",
    "gpt-3.5-turbo-16k-0613",
    "gpt-3.5-turbo-1106",
    "gpt-3.5-turbo-0125",
]
GPT_CHAT_MODELS = set(_GPT_4_MODELS + _GPT_TURBO_MODELS)

MODEL_TO_FAMILY_MAP = {}
MODEL_TO_FAMILY_MAP.update({model: "openai" for model in GPT_CHAT_MODELS})
MODEL_TO_FAMILY_MAP.update({model: "gemini" for model in GEMINI_MODELS})


def setup_environment(
    anthropic_tag: str = "ANTHROPIC_API_KEY",
    logging_level: str = "info",
    openai_tag: str = "OPENAI_API_KEY",
):
    setup_logging(logging_level)
    secrets = load_secrets(Path(__file__).parent.parent / "SECRETS")
    openai.api_key = secrets[openai_tag]
    os.environ["ANTHROPIC_API_KEY"] = secrets[anthropic_tag]
    os.environ["RUNPOD_API_KEY"] = secrets.get("RUNPOD_API_KEY", "")


def setup_logging(logging_level):
    level = LOGGING_LEVELS.get(logging_level.lower(), logging.INFO)
    logging.basicConfig(
        level=level,
        format="%(asctime)s [%(levelname)s] (%(name)s) %(message)s",
        datefmt="%Y-%m-%d %H:%M:%S",
    )
    # Disable logging from openai
    logging.getLogger("openai").setLevel(logging.CRITICAL)
    logging.getLogger("httpx").setLevel(logging.CRITICAL)


def load_secrets(file_path):
    secrets = {}
    with open(file_path) as f:
        for line in f:
            key, value = line.strip().split("=", 1)
            secrets[key] = value
    return secrets


def load_yaml(file_path):
    with open(file_path) as f:
        content = yaml.safe_load(f)
    return content


def save_yaml(file_path, data):
    with open(file_path, "w") as f:
        yaml.dump(data, f)


def load_jsonl(file_path):
    data = []
    with open(file_path, "r") as f:
        for line in f:
            json_obj = json.loads(line)
            data.append(json_obj)
    return data


def save_jsonl(file_path, data):
    with open(file_path, "w") as f:
        for line in data:
            json.dump(line, f)
            f.write("\n")


def load_json(file_path):
    with open(file_path, "r") as f:
        data = json.load(f)
    return data


def save_json(file_path, data):
    with open(file_path, "w") as f:
        json.dump(data, f)


@retry(
    stop=stop_after_attempt(8),
    retry=retry_if_result(lambda result: result is not True),
)
def function_with_retry(function, *args, **kwargs):
    return function(*args, **kwargs)


@retry(
    stop=stop_after_attempt(8),
    retry=retry_if_result(lambda result: result is not True),
)
async def async_function_with_retry(function, *args, **kwargs):
    return await function(*args, **kwargs)


def get_maybe_nested_from_dict(d, keys):
    """Helper function to get a value from a nested dictionary."""
    try:
        if isinstance(keys, str):
            keys = [keys]
        if len(keys) == 1:
            return d[keys[0]]
        else:
            return get_maybe_nested_from_dict(d[keys[0]], keys[1:])
    except KeyError:
        return None


def load_string_and_reponse_functions(string_modifier, response_property):
    if string_modifier == "None":
        string_modifier = None
    if response_property == "None":
        response_property = None
    if string_modifier is not None:
        string_modifier = import_function_from_string("evals.string_modifier", string_modifier)
        LOGGER.info(f"Loaded string modifier function {string_modifier.__name__} from evals.string_modifier")
    if response_property is not None:
        response_property = import_function_from_string("evals.response_property", response_property)
        LOGGER.info(f"Loaded output property function {response_property.__name__} from evals.response_property")
    return string_modifier, response_property


def import_function_from_string(module_name, function_name):
    module = importlib.import_module(module_name)
    function = getattr(module, function_name)
    return function


def sanitize_folder_name(key: str) -> str:
    """Sometimes we need to clean Hydra keys so we can use them as folder names. This function does that."""
    # Replace ":" with "_"
    sanitized_key = key.replace(":", "_")
    # Replace "/" with "_"
    sanitized_key = sanitized_key.replace("meta_level/", "meta_level_")
    sanitized_key = sanitized_key.replace("object_level/", "object_level_")
    # This is common prefix for gemini endpoint names
    sanitized_key = sanitized_key.replace(
        "projects/351298396653/locations/us-central1/endpoints/",
        "projects_351298396653_locations_us-central1_endpoints_",
    )
    return sanitized_key


# ensure that the sanitize function is registered
omegaconf.OmegaConf.register_new_resolver("sanitize", sanitize_folder_name)


# helper function to find the experiment folder
def experiment_folder_location(subfolder):
    return str(EXP_DIR) + subfolder


omegaconf.OmegaConf.register_new_resolver("experiment_folder_location", experiment_folder_location)


def get_current_git_hash():
    try:
        # Run the git command to get the current commit hash
        output = subprocess.check_output(["git", "rev-parse", "HEAD"]).decode("utf-8").strip()
        return output
    except subprocess.CalledProcessError:
        return None


def run_command(command):
    """Execute the given command in the shell, stream the output, and return the last line.
    Useful for running the `run_...` functions."""
    try:
        process = subprocess.Popen(command, shell=True, stdout=subprocess.PIPE, stderr=subprocess.STDOUT, text=True)

        output_lines = []
        for line in process.stdout:
            print(line, end="")  # stream the output to the command line
            output_lines.append(line.strip())

        process.wait()
        if process.returncode != 0:
            raise subprocess.CalledProcessError(process.returncode, command)

        last_line = output_lines[-1] if output_lines else ""
        print(f"Successfully executed: {command}")
        return last_line

    except subprocess.CalledProcessError as e:
        print(f"Error executing {command}: {e}")
        raise e


def get_hparams_for_endpoints(endpoint_names):
    """
    E.g.
    Args: ["projects/351298396653/locations/us-central1/endpoints/5520944751202795520"]
    Returns: [{"epochCount": 1, "learningRateMultiplier": 0.1, "adapterSize": "ADAPTERSIZE_SIXTEEN"}]
    """
    responses: List[sft.SupervisedTuningJob] = sft.SupervisedTuningJob.list()
    out = []
    for response in responses:
        for endpoint in endpoint_names:
            if response.tuned_model_endpoint_name == endpoint:
                hp = response.to_dict()["supervisedTuningSpec"]["hyperParameters"]
                out.append(hp)
    return out


def collate_mode_of_n(data0_path: Path, overwrite: bool = False):
    """After the data is collected, we need to group the data into a dataframe that contains only the modal response for multiple samples.

    Args:
        data0_path (Path): Path to the data file (ie. `raw_data0.csv`)
        overwrite (bool, optional): Whether to overwrite the existing `data0.csv` file. Defaults to False.

    Writes out a `data0.csv` file with the modal response for each sample.
    If a string has only unique responses, it is discarded.
    """
    assert data0_path.exists(), f"Data file {data0_path} does not exist."
    assert "raw_data" in data0_path.stem, f"Data file {data0_path} does not contain 'raw_data'."
    out_path = data0_path.parent / f"{data0_path.stem.replace('raw_data', 'data')}.csv"
    if out_path.exists() and not overwrite:
        LOGGER.info(f"File {out_path} already exists. Will not overwrite with mode-of-N data.")
        return
    df = pd.read_csv(data0_path)
    strings = df["string"].unique()
    df["trunc_response"] = (
        df["response"].astype(str).str.slice(0, MAX_RESPONSE_LEN_FOR_MODE)
    )  # we truncate responses since long responses are likely to be non-deterministic
    modal_rows = []
    skipped_strings = []
    for string in strings:
        string_df = df[df["string"] == string]
        if len(string_df) > 1 and string_df["trunc_response"].nunique() == len(string_df["trunc_response"]):
            # Skip strings that have only unique responses unless they are the only response
            skipped_strings.append(string)
            continue
        # pull the first row that has the modal response (so that we get the logprobs etc.)
        # we know from above that there is at least one row
        modal_row = string_df[string_df["trunc_response"] == string_df["trunc_response"].mode()[0]].iloc[0]
        modal_rows.append(modal_row)
    modal_df = pd.DataFrame(modal_rows)
    modal_df.to_csv(out_path, index=False)
    LOGGER.info(
        f"Saved modal responses to {out_path}. {len(skipped_strings)} strings were skipped because all responses were unique."
    )
    if len(skipped_strings) > 0:
        LOGGER.warning(
            f"Skipped strings the following strings since no modal answer could be extracted: {skipped_strings}"
        )
    if max([len(str(s)) for s in df["response"]]) > MAX_RESPONSE_LEN_FOR_MODE:
        LOGGER.warning(f"Some responses were truncated to {MAX_RESPONSE_LEN_FOR_MODE} characters.")

<<<<<<< HEAD

T = TypeVar('T')
=======
def safe_model_name(model_name):
    """Returns a canonical safe model name from either path or OpenAI model ID."""
    return model_name.replace("/", "-").replace(":","_")

T = TypeVar("T")

>>>>>>> 6157651a

async def gather_max_par(max_par: int, *coros_or_futures: Awaitable[T]) -> List[T]:
    semaphore = asyncio.Semaphore(max_par)

    async def semaphore_wrapper(coro_or_future: Awaitable[T]) -> T:
        async with semaphore:
            return await coro_or_future

    return await asyncio.gather(*[semaphore_wrapper(coro) for coro in coros_or_futures])<|MERGE_RESOLUTION|>--- conflicted
+++ resolved
@@ -5,11 +5,7 @@
 import os
 import subprocess
 from pathlib import Path
-<<<<<<< HEAD
-from typing import Any, Awaitable, List, TypeVar
-=======
 from typing import Awaitable, List, TypeVar
->>>>>>> 6157651a
 
 import omegaconf
 import openai
@@ -319,17 +315,12 @@
     if max([len(str(s)) for s in df["response"]]) > MAX_RESPONSE_LEN_FOR_MODE:
         LOGGER.warning(f"Some responses were truncated to {MAX_RESPONSE_LEN_FOR_MODE} characters.")
 
-<<<<<<< HEAD
-
-T = TypeVar('T')
-=======
 def safe_model_name(model_name):
     """Returns a canonical safe model name from either path or OpenAI model ID."""
     return model_name.replace("/", "-").replace(":","_")
 
 T = TypeVar("T")
 
->>>>>>> 6157651a
 
 async def gather_max_par(max_par: int, *coros_or_futures: Awaitable[T]) -> List[T]:
     semaphore = asyncio.Semaphore(max_par)
