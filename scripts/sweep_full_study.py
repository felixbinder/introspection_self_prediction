"""Implements the full run through of an experiment:

- generate `10000` object level completions with `train`
        - to be used as the training set for finetuning
- generate `2500` object level completions with `val`
        - for comparing the object/meta level
        - as validation set during finetuning
        - overgenerating to find model disagreement here
- generate finetuning datasets, sweeping across `response_property`, `task`, other args(?)
        - using the above directories
        - sweeping across other configs (response property, task)
        - => new model codes need to be kept track of
- run finetuning
- generate `500` meta-level completions on `val`, sweeping across `response_property`, `task`
        - use `2500` val generated ones to do model_divergence filtering down to 500
        - this also needs to include the newly generated models from above

Since not all response properties make sense for all tasks, we pass a list of response properties for every task as a JSON string. The name of the task is the key and the list of response properties is the value.

Example usage:
```bash
python -m scripts.sweep_full_study
--study_name="full_sweep_demo"
--model_configs="gpt-3.5-turbo"
--val_only_model_configs="gpt-4"
--tasks='{"wikipedia": ["identity", "sentiment"], "dear_abbie": ["identity", "sentiment", "dear_abbie/sympathetic_advice"]}'
--val_tasks='{"number_triplets": ["identity", "is_even"], "english_words": ["identity", "first_character"]}'
--other_evals='["BiasDetectAddAreYouSure", "BiasDetectAreYouAffected", "BiasDetectWhatAnswerWithout", "KwikWillYouBeCorrect"]'
--val_other_evals='["BiasDetectAddAreYouSure", "BiasDetectAreYouAffected", "BiasDetectWhatAnswerWithout", "KwikWillYouBeCorrect"]'
--prompt_configs='minimal'
--n_object_train=1000
--n_object_val=250
--n_meta_val=50
--skip_finetuning
```
"""

import argparse
import atexit
import json
import subprocess
from functools import partial
from multiprocessing import Manager, Pool, managers
from pathlib import Path
from typing import Dict, Sequence, Type

from evals.create_finetuning_dataset import create_gemini_dataset_version
from evals.create_finetuning_dataset_configs import create_finetuning_dataset_config
from evals.locations import EXP_DIR
from evals.utils import GEMINI_MODELS, MODEL_TO_FAMILY_MAP, get_current_git_hash
from other_evals.counterfactuals.get_finetuning_samples import (
    add_new_samples_to_existing_jsonl_and_shuffle,
    get_other_evals_finetuning_samples,
)
from other_evals.counterfactuals.other_eval_csv_format import FinetuneConversation
from other_evals.counterfactuals.runners import (
    OtherEvalRunner,
    eval_list_to_runner,
    run_sweep_over_other_evals,
)


def json_string(arg_value):
    """Attempt to parse a JSON string, raise an error if parsing fails."""
    try:
        return json.loads(arg_value)
    except json.JSONDecodeError as e:
        raise argparse.ArgumentTypeError(f"The argument must be a valid JSON string: {e}")


def combine_dicts_of_lists(dicts: list[Dict]):
    out_dict = {}
    for cur_dict in dicts:
        for key in cur_dict:
            if key not in out_dict:
                out_dict[key] = cur_dict[key]
                out_dict[key] = list(set(out_dict[key] + cur_dict[key]))
    return out_dict


class StudyRunner:
    def __init__(self):
        self.parse_arguments()
        self.parse_args_into_lists_and_dicts()  # Updated to handle JSON strings
        self.manager = Manager()
        self.state = self.manager.dict()
        self.state_lock = self.manager.Lock()
        # We validate the other evals here, so that we raise an error if the user tries to run an eval that doesn't exist
        # We don't overwrite self.args.other_evals because we want to keep the original string for the state file
        self.validated_other_evals = validate_other_evals(self.args.other_evals)
        self.validated_val_other_evals = validate_other_evals(self.args.val_other_evals)
        self.load_or_create_state_file()
        atexit.register(self.write_state_file)

    # Updated to parse JSON string arguments into dictionaries
    def parse_args_into_lists_and_dicts(self):
        for arg in [
            "model_configs",
            "val_only_model_configs",
            "prompt_configs",
            "inference_overrides",
            "finetuning_overrides",
            "skip_finetuning_for_models",
        ]:
            setattr(
                self.args, arg, [x.strip() for x in getattr(self.args, arg).split(",")] if getattr(self.args, arg) else []
            )
        # Handling JSON string arguments for tasks and validation tasks
        for arg in ["tasks", "val_tasks"]:
            if getattr(self.args, arg):
                setattr(self.args, arg, json_string(getattr(self.args, arg)))
            else:
                setattr(self.args, arg, {})

    def parse_arguments(self):
        parser = argparse.ArgumentParser(description="Run a full study sweeping over the following configs.")
        parser.add_argument("--study_name", type=str, help="The name of the study. Defines the output directory.")
        parser.add_argument(
            "--model_configs", type=str, help="Comma-separated list of model configurations to sweep over."
        )
        parser.add_argument(
            "--val_only_model_configs",
            type=str,
            help="Comma-separated list of model configurations for validation only.",
            default="",
        )
        parser.add_argument("--tasks", type=str, help="JSON string of tasks configuration")
        parser.add_argument("--val_tasks", type=str, help="JSON string of validation tasks configuration", default="{}")
        parser.add_argument(
            "--other_evals",
            type=str,
            help="List of other evals to train on. e.g. ['BiasDetectAddAreYouSure']. See ALL_EVAL_TYPES",
            default="[]",
        )
        parser.add_argument(
            "--val_other_evals",
            type=str,
            help="List of other evals to evaluate on. e.g. ['BiasDetectAddAreYouSure']. See ALL_EVAL_TYPES",
            default="[]",
        )
        parser.add_argument("--prompt_configs", type=str, help="Comma-separated list of prompt configurations.")
        parser.add_argument(
            "--inference_overrides", type=str, help="Comma-separated list of Hydra configuration overrides.", default=""
        )
        parser.add_argument(
            "--finetuning_overrides",
            type=str,
            help="Comma-separated list of Hydra configuration overrides.",
            default="",
        )
        parser.add_argument(
            "--n_object_train", type=int, help="Number of object level completions for training.", default=1000
        )
        parser.add_argument(
            "--n_object_val", type=int, help="Number of object level completions for validation.", default=100
        )
        parser.add_argument(
            "--n_finetuning", type=int, help="Number of finetuning completions to generate.", default=400
        )
        parser.add_argument(
            "--n_meta_val", type=int, help="Number of meta level completions for validation.", default=100
        )
        parser.add_argument("--skip_finetuning", action="store_true", help="Skip the finetuning step.", default=False)
        parser.add_argument(
            "--skip_finetuning_for_models",
            type=str,
            help="Comma-separated list of models to skip finetuning for.",
            default="",
        )
        self.args = parser.parse_args()

    def run_command(self, command):
        """Execute the given command in the shell, stream the output, and return the last line."""
        try:
            self.state["commands"].append(command)  # log the command
            process = subprocess.Popen(command, shell=True, stdout=subprocess.PIPE, stderr=subprocess.STDOUT, text=True)

            output_lines = []
            for line in process.stdout:
                print(line, end="")  # stream the output to the command line
                output_lines.append(line.strip())

            process.wait()
            if process.returncode != 0:
                raise subprocess.CalledProcessError(process.returncode, command)

            last_line = output_lines[-1] if output_lines else ""
            print(f"✅ Successfully executed: {command}")
            return last_line

        except subprocess.CalledProcessError as e:
            print(f"❌ Error executing {command}: {e}")
            raise e

    def parse_args_into_lists(self):
        for arg in [
            "model_configs",
            "val_only_model_configs",
            "prompt_configs",
            "inference_overrides",
            "finetuning_overrides",
            "skip_finetuning_for_models",
        ]:
            setattr(
                self.args, arg, getattr(self.args, arg).replace(", ", ",").split(",") if getattr(self.args, arg) else []
            )

    def load_or_create_state_file(self):
        state_file_path = Path(EXP_DIR / self.args.study_name / "state.json")
        state_file_path.parent.mkdir(parents=True, exist_ok=True)
        if state_file_path.exists():
            with open(state_file_path, "r") as f:
                state_dict = json.load(f)
                state_dict = self.turn_nested_dictionary_into_multiprocessing_dict(state_dict)
                self.state.update(state_dict)
            print(f"Existing state file loaded from {state_file_path}")
        else:
            self.state.update(
                {
                    "args": vars(self.args),
                    "object_train_runs": self.manager.dict(),
                    "object_val_runs": self.manager.dict(),
                    "divergent_strings": self.manager.dict(),
                    "finetuning_dataset_creation": self.manager.dict(),
                    "finetuning_runs": self.manager.dict(),
                    "ft_object_val_runs": self.manager.dict(),
                    "meta_val_runs": self.manager.dict(),
                    "commands": self.manager.list(),
                    "current_git_hash": get_current_git_hash(),
                }
            )
            self.write_state_file()
            print(f"New state file created at {state_file_path}")

    def write_state_file(self):
        state_file = Path(EXP_DIR / self.args.study_name / "state.json")
        with self.state_lock:
            state_dict = self.turn_nested_multiprocessing_dict_into_normal_dict(self.state)
            with open(state_file, "w") as f:
                json.dump(dict(state_dict), f, indent=4)
        print(f"State file written to {state_file}")

    def get_finetuned_model_configs(self):
        """Pull out the config names of the finetuned models from the state file."""
        return [v["ft_model_config"] for v in self.state["finetuning_runs"].values() if v["status"] == "complete"]

    def get_folders_by_task(self, task, set="val", block="object_val_runs"):
        """Get the folders for the object level completions by task and set."""
        return [
            v["folder"]
            for k, v in self.state[block].items()
            if v["task"] == task and v["set"] == set and v["status"] == "complete"
        ]

    def get_object_level_command(self, model, task, prompt, limit, set, overrides=""):
        command = f"python -m evals.run_object_level study_name={self.args.study_name} language_model={model} task={task} task.set={set} prompt=object_level/{prompt} limit={limit} {overrides}"
        return command

    def get_meta_level_command(
        self, model, task, response_property, prompt, limit, set, strings_path="~", overrides=[]
    ):
        overrides = "\n".join(overrides)
        command = f"python -m evals.run_meta_level study_name={self.args.study_name} language_model={model} task={task} response_property={response_property} task.set={set} prompt=meta_level/{prompt} limit={limit} strings_path={strings_path} {overrides}"
        return command

    def get_finetuning_command(self, model, ft_study, notes, val_path: Path, train_path: Path, overrides=""):
        override_str = " ".join(overrides)
        return f"python -m evals.run_finetuning study_name={ft_study} train_path={train_path.as_posix()} val_path={val_path.as_posix()} language_model={model} notes={notes} {override_str}"

    def run_study(self):
        pool = Pool()  # create a pool of worker processes

        #### run object level completions on train ####
        object_train_commands = []
        with self.state_lock:
            for model in self.args.model_configs:
                for task in self.args.tasks.keys():
                    for prompt in self.args.prompt_configs:
                        command = self.get_object_level_command(model, task, prompt, self.args.n_object_train, "train")
                        # check if we need to run this command and set up the state
                        if command not in self.state["object_train_runs"]:
                            self.state["object_train_runs"].update(
                                self.turn_nested_dictionary_into_multiprocessing_dict(
                                    {command: {"status": "incomplete"}}
                                )
                            )
                        elif self.state["object_train_runs"][command]["status"] == "complete":
                            print(f"Skipping {command} because it is already complete.")
                        # save other args to the state file
                        self.state["object_train_runs"][command].update({"model": model, "task": task, "set": "train"})
                        object_train_commands.append(command)
        self.write_state_file()

        pool.map(partial(run_object_train_command, state=self.state, state_lock=self.state_lock), object_train_commands)
        self.write_state_file()

        #### run object level completions on val ####
        object_val_commands = []
        # including validation only models here for the divergence calculation
        with self.state_lock:
            for model in self.args.model_configs + self.args.val_only_model_configs:
                for task in set(
                    list(self.args.tasks.keys()) + list(self.args.val_tasks.keys())
                ):  # also running the validation tasks here since we'll need them later
                    for prompt in self.args.prompt_configs:
                        command = self.get_object_level_command(model, task, prompt, self.args.n_object_val, "val")
                        # check if we need to run this command and set up the state
                        if command not in self.state["object_val_runs"]:
                            self.state["object_val_runs"].update(
                                self.turn_nested_dictionary_into_multiprocessing_dict(
                                    {command: {"status": "incomplete"}}
                                )
                            )
                        elif self.state["object_val_runs"][command]["status"] == "complete":
                            print(f"Skipping {command} because it is already complete.")
                        # save other args to the state file
                        self.state["object_val_runs"][command].update({"model": model, "task": task, "set": "val"})
                        object_val_commands.append(command)
        self.write_state_file()

        pool.map(partial(run_object_val_command, state=self.state, state_lock=self.state_lock), object_val_commands)
        self.write_state_file()

        #### extract model divergent strings ####
        divergent_strings_commands = []
        for task in set(list(self.args.tasks.keys()) + list(self.args.val_tasks.keys())):
            # get the model divergent strings
            if task not in self.state["divergent_strings"]:
                with self.state_lock:
                    self.state["divergent_strings"].update(
                        self.turn_nested_dictionary_into_multiprocessing_dict({task: {"status": "incomplete"}})
                    )
            if self.state["divergent_strings"][task]["status"] == "complete":
                print(f"Skipping divergent strings for {task} because it is already complete.")
                continue
            folders = self.get_folders_by_task(task, set="val", block="object_val_runs")
            target_file = EXP_DIR / self.args.study_name / f"divergent_strings_{task}.csv"
            if not target_file.exists() or not self.state["divergent_strings"][task]["status"] == "complete":
                command = f"python -m evals.extract_model_divergent_strings {' '.join(folders)} --output {target_file}"
                divergent_strings_commands.append((command, task, target_file))

        pool.map(
            partial(run_divergent_strings_command, state=self.state, state_lock=self.state_lock),
            divergent_strings_commands,
        )
        self.write_state_file()

        #### run finetuning dataset creation ####
        finetuning_folder_paths = []
        for model in self.args.model_configs:
            for task, response_properties in self.args.tasks.items():
                for response_property in response_properties:
                    for prompt in self.args.prompt_configs:
                        train_command = self.get_object_level_command(
                            model, task, prompt, self.args.n_object_train, "train"
                        )
                        val_command = self.get_object_level_command(model, task, prompt, self.args.n_object_val, "val")
                        # do we have the train and val folders?
                        train_folder = self.state["object_train_runs"][train_command].get("folder", None)
                        val_folder = self.state["object_val_runs"][val_command].get("folder", None)
                        if train_folder is None or val_folder is None:
                            print(
                                f"Skipping finetuning dataset creation for {model}, {task}, {response_property}, {prompt} because the object level completions are not complete."
                            )
                            continue
                        # create the finetuning dataset
                        yaml_path = create_finetuning_dataset_config(
                            self.args.study_name,
                            model,
                            task,
                            prompt,
                            response_property,
                            "",  # overrides string—not using that here
                            train_folder,
                            val_folder,
                            overwrite=False,
                        )
                        finetuning_folder_paths.append(yaml_path)
        print(f"Created {len(finetuning_folder_paths)} finetuning dataset configs. Creating datasets...")
        finetuning_study_names = set(
            [p.parent.name for p in finetuning_folder_paths]
        )  # we need the name of the subfolder

        finetune_models = list(set(self.args.model_configs) - set(self.args.skip_finetuning_for_models))
<<<<<<< HEAD
        finetune_models = "[" + ",".join(finetune_models) + "]"
=======
        should_create_gemini_dataset = len(GEMINI_MODELS & set(finetune_models)) > 0
        finetune_models = "\\'" + ",".join(finetune_models) + "\\'"
>>>>>>> 4bc3f8d4
        finetuning_dataset_creation_commands = []
        with self.state_lock:
            for data_folder in finetuning_study_names:
                command = f"python -m evals.create_finetuning_dataset study_name={self.args.study_name} dataset_folder={data_folder} finetune_models={finetune_models}"
                if command not in self.state["finetuning_dataset_creation"]:
                    self.state["finetuning_dataset_creation"].update(
                        self.turn_nested_dictionary_into_multiprocessing_dict({command: {"status": "incomplete"}})
                    )
                elif self.state["finetuning_dataset_creation"][command]["status"] == "complete":
                    print(f"Skipping {data_folder} because it is already complete.")
                    continue
                if self.args.skip_finetuning:
                    print(f"Skipping finetuning dataset creation for {data_folder} because --skip_finetuning is set.")
                    self.state["finetuning_dataset_creation"][command].update({"status": "skipped"})
                finetuning_dataset_creation_commands.append(command)
        self.write_state_file()

        for command in finetuning_dataset_creation_commands:
            run_finetuning_dataset_creation(state=self.state, state_lock=self.state_lock, command=command)
        print(f"Created {len(finetuning_dataset_creation_commands)} finetuning datasets.")

        #### Add other evals to the finetuning dataset ####
        if self.validated_other_evals:
            # tuple[model_config, list[FinetuneConversation]
            additional_samples: list[tuple[str, list[FinetuneConversation]]] = []
            # Generate other evals samples
            for model_config in self.args.model_configs:
                other_eval_train_samples = get_other_evals_finetuning_samples(
                    evals_to_run=self.validated_other_evals,
                    object_model_config=model_config,
                    try_n_samples=self.args.n_object_train,
                    # Not all samples will be succcessful, so some other evals are represented more than others
                    # we set a limit to ensure we don't have too many samples of one particular other eval
                    limit_per_eval=self.args.n_finetuning,
                    cache_path=EXP_DIR / self.args.study_name / "other_evals_cache",
                )
                additional_samples.append((model_config, other_eval_train_samples))

            # Now add the samples to the existing jsonl files
            for model, model_samples in additional_samples:
                existing_jsonl: Path = EXP_DIR / "finetuning" / self.args.study_name / model / "train_dataset.jsonl"
                assert existing_jsonl.exists(), f"Existing jsonl file not found at {existing_jsonl}"
                new_jsonl: Path = (
                    EXP_DIR / "finetuning" / self.args.study_name / model / "other_evals_combined_train_dataset.jsonl"
                )
                # idempotent so we don't need state check of whether we've done this before
                add_new_samples_to_existing_jsonl_and_shuffle(
                    existing_jsonl_path=existing_jsonl,
                    new_jsonl_path=new_jsonl,
                    new_samples=model_samples,
                )
                if should_create_gemini_dataset:
                    create_gemini_dataset_version(new_jsonl)

        #### run finetuning ####
        finetuning_commands = []
        with self.state_lock:
            for model in self.args.model_configs:
                if model in self.args.skip_finetuning_for_models:
                    print(f"Skipping finetuning for {model} because it is in --skip_finetuning_for_models.")
                    continue
                for ft_study in finetuning_study_names:
                    ft_study_path = f"{self.args.study_name}/{ft_study}"
                    finetuned_folder_path: Path = EXP_DIR / "finetuning" / ft_study_path

                    ft_format = "-format_gemini" if MODEL_TO_FAMILY_MAP.get(model, "unknown") == "gemini" else ""
                    default_train_fname = f"train_dataset{ft_format}.jsonl"
                    default_val_fname = f"val_dataset{ft_format}.jsonl"
                    other_evals_fname = f"other_evals_combined_train_dataset{ft_format}.jsonl"
                    # Pass the correct train path, depending on whether we are have other evals or not
                    train_path = (
                        finetuned_folder_path / other_evals_fname
                        if self.validated_other_evals
                        else finetuned_folder_path / default_train_fname
                    )
                    # currently not adding other evals to the val dataset
                    val_path = finetuned_folder_path / default_val_fname
                    command = self.get_finetuning_command(
                        model,
                        ft_study_path,
                        notes="sweep",
                        val_path=val_path,
                        train_path=train_path,
                        overrides=self.args.finetuning_overrides,
                    )
                    if command not in self.state["finetuning_runs"]:
                        self.state["finetuning_runs"].update(
                            self.turn_nested_dictionary_into_multiprocessing_dict({command: {"status": "incomplete"}})
                        )
                    elif self.state["finetuning_runs"][command]["status"] == "complete":
                        print(f"Skipping {command} because it is already complete.")
                        continue
                    if self.args.skip_finetuning:
                        print(f"Skipping finetuning for {model} because --skip_finetuning is set.")
                        self.state["finetuning_runs"][command].update({"status": "skipped"})
                        continue
                    finetuning_commands.append(command)
        self.write_state_file()

        pool.map(partial(run_finetuning_command, state=self.state, state_lock=self.state_lock), finetuning_commands)
        self.write_state_file()

        #### run object level completions on val with finetuned models ####
        ft_object_val_commands = []
        with self.state_lock:
            for model in self.get_finetuned_model_configs():  # all the others should be done above
                for task, _ in combine_dicts_of_lists([self.args.tasks, self.args.val_tasks]).items():
                    for prompt in self.args.prompt_configs:
                        command = self.get_object_level_command(model, task, prompt, self.args.n_object_val, "val")
                        if command not in self.state["ft_object_val_runs"]:
                            self.state["ft_object_val_runs"].update(
                                self.turn_nested_dictionary_into_multiprocessing_dict(
                                    {command: {"status": "incomplete"}}
                                )
                            )
                        elif self.state["ft_object_val_runs"][command]["status"] == "complete":
                            print(f"Skipping {command} because it is already complete.")
                        ft_object_val_commands.append(command)
        self.write_state_file()

        pool.map(
            partial(run_ft_object_val_command, state=self.state, state_lock=self.state_lock), ft_object_val_commands
        )
        self.write_state_file()

        #### run meta level completions on val ####
        meta_val_commands = []
        with self.state_lock:
            for model in (
                self.args.model_configs + self.get_finetuned_model_configs() + self.args.val_only_model_configs
            ):
                for task, response_properties in combine_dicts_of_lists([self.args.tasks, self.args.val_tasks]).items():
                    for response_property in response_properties:
                        for prompt in self.args.prompt_configs:
                            # pull the divergent strings
                            divergent_strings_path = self.state["divergent_strings"][task]["strings_path"]
                            command = self.get_meta_level_command(
                                model,
                                task,
                                response_property,
                                prompt,
                                self.args.n_meta_val,
                                "val",
                                divergent_strings_path,
                            )
                            if command not in self.state["meta_val_runs"]:
                                self.state["meta_val_runs"].update(
                                    self.turn_nested_dictionary_into_multiprocessing_dict(
                                        {command: {"status": "incomplete"}}
                                    )
                                )
                            elif self.state["meta_val_runs"][command]["status"] == "complete":
                                print(f"Skipping {command} because it is already complete.")
                            # save other args to the state file

                            self.state["meta_val_runs"][command].update(
                                {
                                    "model": model,
                                    "task": task,
                                    "response_property": response_property,
                                    "set": "val",
                                }
                            )
                            meta_val_commands.append(command)
        self.write_state_file()

        pool.map(partial(run_meta_val_command, state=self.state, state_lock=self.state_lock), meta_val_commands)
        self.write_state_file()

        if self.validated_val_other_evals:
            print(f"Running evaluation on other evals... {self.validated_val_other_evals}")
            object_level_configs: list[str] = self.args.model_configs + self.args.val_only_model_configs

            meta_level_configs: list[str] = (
                self.args.model_configs + self.get_finetuned_model_configs() + self.args.val_only_model_configs
            )

            object_and_meta = [
                (object_model, meta_model) for object_model in object_level_configs for meta_model in meta_level_configs
            ]

            other_evals_limit: int = self.args.n_meta_val
            other_evals_path = Path(EXP_DIR / self.args.study_name) / "other_evals"
            # TODO: Possibly run all sweeps in parallel, but need to silence tqdm output
            # Creates csv files for each eval in the other_evals_list, which you can view the heatmap of with the function plot_heatmap_with_ci
            run_sweep_over_other_evals(
                eval_list=self.validated_val_other_evals,
                object_and_meta_configs=object_and_meta,
                limit=other_evals_limit,
                study_folder=other_evals_path,
                cache_path=EXP_DIR / self.args.study_name / "other_evals_cache",
            )

        pool.close()  # close the pool of worker processes
        pool.join()  # wait for all processes to finish

        print("Finished running all commands.")

    def turn_nested_dictionary_into_multiprocessing_dict(self, dictionary):
        """Turn a nested dictionary into a multiprocessing dictionary."""
        mp_dict = self.manager.dict()
        for k, v in dictionary.items():
            if isinstance(v, dict):
                mp_dict[k] = self.turn_nested_dictionary_into_multiprocessing_dict(v)
            elif isinstance(v, list):
                mp_dict[k] = self.manager.list(v)
            else:
                mp_dict[k] = v
        return mp_dict

    def turn_nested_multiprocessing_dict_into_normal_dict(self, mp_dict):
        """Turn a multiprocessing dictionary into a normal dictionary."""
        dictionary = {}
        for k, v in mp_dict.items():
            if isinstance(v, managers.DictProxy):
                dictionary[k] = self.turn_nested_multiprocessing_dict_into_normal_dict(v)
            elif isinstance(v, managers.ListProxy):
                dictionary[k] = list(v)
            else:
                dictionary[k] = v
        return dictionary


def run_object_train_command(command, state, state_lock):
    try:
        data_folder = run_command(command, state, state_lock)
        with state_lock:
            state["object_train_runs"][command].update({"status": "complete", "folder": data_folder})
    except Exception as e:
        with state_lock:
            state["object_train_runs"][command].update({"status": "failed"})
        print(f"Failed to run {command}: {e}")
        raise e


def run_object_val_command(command, state, state_lock):
    try:
        data_folder = run_command(command, state, state_lock)
        with state_lock:
            state["object_val_runs"][command].update({"status": "complete", "folder": data_folder})
    except Exception as e:
        with state_lock:
            state["object_val_runs"][command].update({"status": "failed"})
        print(f"Failed to run {command}: {e}")
        raise e


def run_divergent_strings_command(args, state, state_lock):
    command, task, target_file = args
    try:
        run_command(command, state, state_lock)
        with state_lock:
            state["divergent_strings"][task].update({"status": "complete", "strings_path": str(target_file)})
    except Exception as e:
        with state_lock:
            state["divergent_strings"][task].update({"status": "failed"})
        print(f"Failed to run {command}: {e}")
        raise e


def run_finetuning_dataset_creation(command, state, state_lock):
    try:
        run_command(command, state, state_lock)
        with state_lock:
            state["finetuning_dataset_creation"][command].update({"status": "complete"})
    except Exception as e:
        with state_lock:
            state["finetuning_dataset_creation"][command].update({"status": "failed"})
        print(f"Failed to run {command}: {e}")
        raise e


def run_finetuning_command(command, state, state_lock):
    try:
        ft_model_config = run_command(command, state, state_lock)
        with state_lock:
            state["finetuning_runs"][command].update({"status": "complete", "ft_model_config": ft_model_config})
    except Exception as e:
        with state_lock:
            state["finetuning_runs"][command].update({"status": "failed"})
        print(f"Failed to run {command}: {e}")
        raise e


def run_ft_object_val_command(command, state, state_lock):
    try:
        data_folder = run_command(command, state, state_lock)
        with state_lock:
            state["ft_object_val_runs"][command].update({"status": "complete", "folder": data_folder})
    except Exception as e:
        with state_lock:
            state["ft_object_val_runs"][command].update({"status": "failed"})
        print(f"Failed to run {command}: {e}")
        raise e


def run_meta_val_command(command, state, state_lock):
    try:
        data_folder = run_command(command, state, state_lock)
        with state_lock:
            state["meta_val_runs"][command].update({"status": "complete", "folder": data_folder})
    except Exception as e:
        with state_lock:
            state["meta_val_runs"][command].update({"status": "failed"})
        print(f"Failed to run {command}: {e}")
        raise e


def validate_other_evals(other_evals_arg: str) -> Sequence[Type[OtherEvalRunner]]:
    ### Other evals is just a list of strings
    other_evals: list[str] = eval(other_evals_arg)
    assert isinstance(other_evals, list), f"{other_evals_arg} is not a list"
    other_evals_types = eval_list_to_runner(other_evals)
    return other_evals_types


def run_command(command, state, state_lock):
    """Execute the given command in the shell, stream the output, and return the last line."""
    try:
        with state_lock:
            state["commands"].append(command)  # log the command
        process = subprocess.Popen(command, shell=True, stdout=subprocess.PIPE, stderr=subprocess.STDOUT, text=True)

        output_lines = []
        for line in process.stdout:
            print(f"[{command.strip()}] {line}", end="")  # stream the output to the command line
            output_lines.append(line.strip())

        process.wait()
        if process.returncode != 0:
            raise subprocess.CalledProcessError(process.returncode, command)

        last_line = output_lines[-1] if output_lines else ""
        print(f"Successfully executed: {command}")
        return last_line

    except subprocess.CalledProcessError as e:
        print(f"Error executing {command}: {e}")
        raise e


if __name__ == "__main__":
    study_runner = StudyRunner()
    study_runner.run_study()<|MERGE_RESOLUTION|>--- conflicted
+++ resolved
@@ -382,12 +382,8 @@
         )  # we need the name of the subfolder
 
         finetune_models = list(set(self.args.model_configs) - set(self.args.skip_finetuning_for_models))
-<<<<<<< HEAD
+        should_create_gemini_dataset = len(GEMINI_MODELS & set(finetune_models)) > 0
         finetune_models = "[" + ",".join(finetune_models) + "]"
-=======
-        should_create_gemini_dataset = len(GEMINI_MODELS & set(finetune_models)) > 0
-        finetune_models = "\\'" + ",".join(finetune_models) + "\\'"
->>>>>>> 4bc3f8d4
         finetuning_dataset_creation_commands = []
         with self.state_lock:
             for data_folder in finetuning_study_names:
